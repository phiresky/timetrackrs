[package]
name = "timetrackrs"
version = "0.1.0"
authors = ["phiresky <phireskyde+git@gmail.com>"]
edition = "2018"
license = "AGPL-3.0-or-later"


[dependencies]
anyhow = "1.0.48"
byteorder = "1.4.3"
serde = { version = "1.0.130", features = ["derive"] }
serde_json = { version = "1.0.72", features = ["preserve_order"] }
hex = "0.4.3"
sysinfo = "0.23.0"
chrono = { version = "0.4.19", features = ["serde"] }
dotenv = "0.15.0"
rand = "0.8.4"
typescript-definitions = { git = "https://github.com/onelson/typescript-definitions", branch = "no-debug-attrs"}

lazy_static = "1.4.0"

uuid = { version = "0.8.2", features = ["serde", "v4"] }
regex = "1.5.4"
battery = "0.7.8"
os_info = "3.0.8"
url = "2.2.2"
structopt = "0.3.25"
base64 = "0.13.0"
rust-crypto = "0.2.36"
rsa = "0.5.0"
openssl = "0.10.38"
tar = "0.4.37"
bzip2 = "0.4.3"
enum-utils = "0.1.2"
num_enum = "0.5.4"
enum_dispatch = "0.3.7"
zstd = "0.9.0"
tempfile = "3.2.0"
concat-reader = "0.1.0"
yup-oauth2 = "6.0.0"
hyper = "0.14.15"
hyper-rustls = "0.23.0"
hyper-tls = "0.5.0"
futures = "0.3.18"
csv = "1.1.6"
chrono-tz = "0.6.0"
zip = "0.5.13"
youtube_dl = "0.7.0"
derive_more = "0.99.16"
directories-next = "2.0.0"
serde_regex = "1.1.0"
mediawiki = "0.2.7"
itertools = "0.10.1"
datachannel = { version = "0.7.2", features = ["static"], optional = true }
tokio = { version = "1.14.0", features = ["full"] }
tungstenite = "0.16.0"
futures-util = "0.3.18"
futures-channel = "0.3.18"
tokio-tungstenite = "0.16.0"
async-channel = "1.6.1"
whoami = "1.2.1"
multimap = "0.8.3"
paste = "1.0.6"
lru = { version = "0.7.0", features = ["nightly"] } # https://github.com/jeromefroe/lru-rs/pull/40
owning_ref = "0.4.1"
rust-embed = { version = "6.2.0", features = ["compression"] }
sqlx = { version = "0.5.1", features = ["sqlite", "any", "runtime-tokio-native-tls", "json"], git="https://github.com/phiresky/sqlx" }
warp = { version = "0.3.2", features = ["compression"] }
mime_guess = "2.0.3"
async-trait = "0.1.51"
ansi-escapes = "0.1.1"
tokio-stream = { version = "0.1.8", features = ["sync"] }
tokio-timer = "0.2.13"
addr = "0.15.1"
crc32fast = "1.2.2"
gethostname = "0.2.1"
md5 = "0.7.0"
wmi = "0.9.2"
user-idle = "0.5.0"
env_logger = "0.9.0"
tracing = { version = "0.1.29", features = ["log"] }
tracing-appender = "0.2.0"
tracing-subscriber = { version = "0.3.3", features = ["env-filter"] }
rustc-hash = "1.1.0"
<<<<<<< HEAD
=======
graphql_client = "0.10.0"
reqwest = {version = "0.11.9", features = ["json"]}
>>>>>>> 4d762f11

[target.'cfg(windows)'.dependencies]
winapi = { version = "0.3.9", features = ["winuser", "processthreadsapi","handleapi", "psapi"] }

[target.'cfg(target_os="linux")'.dependencies]
x11rb = { version = "0.9.0", features = ["screensaver"] }
xcb = "0.10.1"
nl80211 = {git="https://github.com/Eonm/nl80211", branch="master"}

[target.'cfg(target_os = "macos")'.dependencies]
objc = "0.2.7"
libc = "0.2.113"
core-graphics = "0.22.3"
core-foundation = "0.9.2"
<<<<<<< HEAD
accessibility-sys = "0.1.3"
=======
>>>>>>> 4d762f11

[features]
sync = ["datachannel"]
openssl-vendored = ["openssl/vendored"]

[profile.dev.package."*"]
opt-level = 3

#lto="fat"
[profile.release]
debug = true # keep debug info in release build


[[bin]]
name = "trbtt-sync"
required-features = ["sync"]

[[bin]]
name = "trbtt-signalling-server"
required-features = ["sync"]<|MERGE_RESOLUTION|>--- conflicted
+++ resolved
@@ -83,11 +83,8 @@
 tracing-appender = "0.2.0"
 tracing-subscriber = { version = "0.3.3", features = ["env-filter"] }
 rustc-hash = "1.1.0"
-<<<<<<< HEAD
-=======
 graphql_client = "0.10.0"
 reqwest = {version = "0.11.9", features = ["json"]}
->>>>>>> 4d762f11
 
 [target.'cfg(windows)'.dependencies]
 winapi = { version = "0.3.9", features = ["winuser", "processthreadsapi","handleapi", "psapi"] }
@@ -102,10 +99,7 @@
 libc = "0.2.113"
 core-graphics = "0.22.3"
 core-foundation = "0.9.2"
-<<<<<<< HEAD
 accessibility-sys = "0.1.3"
-=======
->>>>>>> 4d762f11
 
 [features]
 sync = ["datachannel"]
