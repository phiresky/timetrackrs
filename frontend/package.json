{
	"scripts": {
		"dev": "webpack --watch",
		"build": "cross-env NODE_ENV=production webpack",
		"setup-pages": "git worktree add -b gh-pages dist",
		"pages": "rm -r dist/* && yarn build && cd dist && git add -A . && git commit -m'update binaries'",
		"lint": "eslint . && ts-prune --error"
	},
	"dependencies": {
		"@babel/core": "^7.11.1",
		"@babel/plugin-proposal-class-properties": "^7.10.4",
		"@babel/plugin-proposal-decorators": "^7.10.5",
		"@babel/preset-react": "^7.10.4",
		"@babel/preset-typescript": "^7.10.4",
		"@fontsource/open-sans": "^4.2.2",
		"@fortawesome/fontawesome-free": "^5.15.3",
		"@js-temporal/polyfill": "^0.3.0",
		"@types/chart.js": "^2.9.31",
		"@types/lodash": "^4.14.159",
		"@types/plotly.js": "^1.50.17",
		"@types/react": "^17.0.0",
		"@types/react-dates": "^21.8.1",
		"@types/react-dom": "^17.0.0",
		"@types/react-modal": "^3.10.6",
		"@types/react-plotly.js": "^2.2.4",
		"@typescript-eslint/eslint-plugin": "^5.10.0",
		"@typescript-eslint/parser": "^5.10.0",
		"bootstrap": "4",
		"chart.js": "3.7.0",
		"eslint": "^8.7.0",
		"eslint-config-airbnb": "^19.0.4",
		"eslint-config-prettier": "^8.3.0",
		"eslint-plugin-import": "^2.22.0",
		"eslint-plugin-jsx-a11y": "^6.3.1",
		"eslint-plugin-prettier": "^4.0.0",
		"eslint-plugin-react": "^7.20.6",
		"eslint-plugin-react-hooks": "^4.1.0",
		"history": "^5.0.0",
		"husky": "^7.0.4",
		"lint-staged": "^12.2.1",
		"lodash": "^4.17.20",
		"mobx": "^6.0.4",
		"mobx-react": "^7.0.5",
		"mobx-react-lite": "^3.1.6",
		"mobx-utils": "6.0.4",
		"path-to-regexp": "^6.2.0",
		"plotly.js": "^2.8.3",
		"plotly.js-dist": "^2.8.3",
		"prettier": "^2.0.5",
		"react": "^17.0.1",
		"react-chartjs-2": "^4.0.1",
		"react-dates": "^21.8.0",
		"react-dom": "^17.0.1",
		"react-icons": "^4.1.0",
		"react-modal": "^3.12.1",
		"react-plotly.js": "^2.5.0",
		"react-select": "^5.2.2",
		"reactstrap": "^9.0.1",
		"typescript": "^4.1.2",
		"webpack": "^5.0.0-beta.26"
	},
	"husky": {
		"hooks": {
			"pre-commit": "lint-staged"
		}
	},
	"lint-staged": {
		"*.{js,json,css,less,scss,ts,tsx,md}": [
			"prettier --write"
		]
	},
	"babel": {
		"presets": [
			[
				"@babel/preset-env",
				{
					"targets": {
						"browsers": [
							"last 2 Chrome versions",
							"last 2 Firefox versions"
						]
					}
				}
			],
			"@babel/preset-react",
			"@babel/preset-typescript"
		],
		"plugins": [
			[
				"@babel/plugin-proposal-decorators",
				{
					"legacy": true
				}
			],
			"@babel/plugin-proposal-class-properties"
		]
	},
	"devDependencies": {
		"@babel/preset-env": "^7.11.0",
		"@types/mini-css-extract-plugin": "^2.4.0",
		"@types/node": "^17.0.10",
		"@types/webpack": "^5.28.0",
		"@webpack-cli/serve": "^1.1.0",
		"babel-loader": "^8.1.0",
		"cross-env": "^7.0.3",
		"css-loader": "^6.5.1",
		"mini-css-extract-plugin": "^2.5.2",
		"sass": "^1.26.10",
		"sass-loader": "^12.4.0",
		"ts-node": "^10.4.0",
<<<<<<< HEAD
=======
		"ts-prune": "^0.10.3",
>>>>>>> 909378e8
		"webpack-cli": "^4.2.0",
		"webpack-dev-server": "^4.7.3"
	}
}<|MERGE_RESOLUTION|>--- conflicted
+++ resolved
@@ -108,10 +108,7 @@
 		"sass": "^1.26.10",
 		"sass-loader": "^12.4.0",
 		"ts-node": "^10.4.0",
-<<<<<<< HEAD
-=======
 		"ts-prune": "^0.10.3",
->>>>>>> 909378e8
 		"webpack-cli": "^4.2.0",
 		"webpack-dev-server": "^4.7.3"
 	}
