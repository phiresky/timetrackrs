**How did you spend your day?**

![teaser](docs/dashboard-teaser.png)

![plot screenshot](docs/screenshots/2020-12-14-15-15-11.png)

**Track which projects you are working on and how much**

![timeline example](docs/screenshots/2020-12-14-15-15-48.png)

**Add your own custom classification rules...**

![custom rules](docs/screenshots/2020-12-14-15-27-01.png)

**...to get more detail**

![detailed plot screenshot](docs/screenshots/2020-12-14-15-15-20.png)

# timetrackrs - an automatic rule-based time tracker

timetrackrs tracks what you spend your time on and stores it in a database. Inspired by [arbtt](https://arbtt.nomeata.de/), which I used previously.

Provides a Web UI to analyze it and create custom rules to improve the classification.

The user activity is tracked as "events", where each events has a timestamp, a duration, and a set of tags with values. You can think of tags as basically an extension of categories, allowing multiple category trees.

For example, an event can may have the following tags:

- category:Productivity/Software Development/IDE
- project:2021/timetrackrs
- device:Home-PC

Which means in the UI you can figure out the time spent on software development, or on a specific project (not necessarily software development), or on a specific device.

## Setup / Building

Note that this tool is not yet finished. There are no prebuilt binaries available yet.

```bash
git clone https://github.com/phiresky/timetrackrs.git
cd timetrackrs
# build frontend first
cd frontend
yarn install
yarn build
cd ..
# build and install `timetrackrs` binary to ~/.cargo/bin
cargo install --path .
```

You should start `timetrackrs` on user login. It will start the UI at <http://localhost:52714/dashboard> and start the default window tracking data source.

If you use systemd, you can use the included [timetrackrs.service] service file to auto-start timetrackrs.

<<<<<<< HEAD
Note for building in **Windows**: If you're experiencing an error related to `openssl-sys` either install the **OpenSSL Library** properly via `vcpkg` or add the `--features openssl-vendored` argument to the installation command, such as:
=======
Note for building in **Windows**: If you're experiencing an error related to `openssl-sys` either install the **OpenSSL Library** properly via `vcpk` or add the `--features openssl-vendored` argument to the installation command, such as:
>>>>>>> fa5fa291

```bash
#build and install `timetrackrs` binary to ~/.cargo/bin
cargo install --features openssl-vendored --path .
```

**Development**

First, generate the dev-db needed for sqlx compilation:

```bash
./update-schema.sh
```

To start a timetrackrs server (backend + frontend) without any capturing, you can run

```bash
RUST_LOG=debug,sqlx=warn,hyper=warn cargo run --bin timetrackrs -- --config data/debug_config.json
```

To continuously rebuild the frontend, do

```bash
cd frontend
yarn dev
```

## Data Sources

### Working Data Sources

- Linux X11 tracking. Tracks the following properties:

  - Which program is open (binary name)
  - The window title
  - Which file does the program have open (via cmd args)
  - Connected WiFi (to be able to figure out rough location)
  - Some stats about the system

  Adds the following intrinsic tags:

  - software-window-title:...
  - software-executable-path:...
  - software-window-class:`<X11 window class>`
  - software-opened-file:`<file path>`
  - device-hostname:...

  and more.

- [App Usage](https://play.google.com/store/apps/details?id=com.a0soft.gphone.uninstaller&hl=en) import

  Allows tracking which apps / app categories are used on your Android devices.

  - device-hostname:...
  - device-type:`<tablet or phone>`
  - android-packageid:`<play store package id>`
  - software-name:`<App Name>`
  - device-os-type:Android

- Browser Usage

  Tracks which websites / domains are used.

  - For Firefox, install [Add URL to Window Title](https://addons.mozilla.org/en-US/firefox/addon/add-url-to-window-title/) and enable "Show the full URL"
  - For Chromium-based browsers, install [URL in title](https://chrome.google.com/webstore/detail/url-in-title/ignpacbgnbnkaiooknalneoeladjnfgb?hl=en).

  Adds the following tags:

  - browse-url:https://...
  - browse-full-domain:news.ycombinator.com
  - browse-domain:ycombinator.com

- VS Code tracking

  Tracks which software development projects you spend your time on, as well as which files.

  To enable, open your user settings and set `window.title` to `${dirty}${activeEditorShort}${separator}${rootName}${separator}${appName}} 🛤sd🠚proj=${rootPath}🙰file=${activeEditorMedium}🠘 `

  Adds the following tags:

  - software-development-project:`<project-path>`

- [Sleep As Android](https://play.google.com/store/apps/details?id=com.urbandroid.sleep&hl=en&gl=US) import

  Imports data of when and how you slept from the Sleep app.

  Creates events with the following tags:

  - physical-activity:sleeping

- Timetrackrs import

  Imports data from a different timetrackrs database (e.g. from another device).

- ZSH shell usage

  Adds the following tags:

  - title-match-shell-cwd:`<current working directory>`
  - title-match-shell-usr:`<current username>`
  - title-match-shell-cmd:`<currently running program>`

  To enable, install [zsh-histdb](https://github.com/larkery/zsh-histdb), then add the following to your `.zshrc`:

  ```zsh
  # set window title for timetrackrs
  # adopted from https://github.com/ohmyzsh/ohmyzsh/blob/master/lib/termsupport.zsh
  autoload -Uz add-zsh-hook

  function title_precmd {
      title_preexec '' ''
  }
  function title_preexec {
      # http://zsh.sourceforge.net/Doc/Release/Expansion.html
      # http://zsh.sourceforge.net/Doc/Release/Prompt-Expansion.html#Prompt-Expansion
      local cwd="$(print -P '%~')"
      local user="$(print -P '%n@%m')"
      local LINE="$2"
      local cmd="$(print -P '%100>...>$LINE%<<')"

      title '' '{"t":"shell","cwd":${(qqq)cwd},"histdb":$HISTDB_SESSION,"usr":${(qqq)user},"cmd":${(qqq)cmd}}'
  }
  add-zsh-hook precmd title_precmd
  add-zsh-hook preexec title_preexec

  ```

### Todo Data Sources

- Fix Windows data source
- More detailed browser usage (which containers are used, how did you get to website X?). Needs own webextension
- mpv usage via (which TV shows and movies watched), via own mpv tracking lua script `.config/mpv/scripts/logall.lua`
- Google Fitness import via API
- Manual entry UI to add start/stop times and categories by hand.

## External Info Fetchers

Timetrackrs supports fetching additional information from external sources.

Currently, the following are implemented:

- Youtube Meta Fetcher

  Fetches some metadata when watching videos like the youtube category (Music / Educational / Entertainment / etc) and the channel.
  Adds the following tags:

  - youtube-channel:`<uploader channel id>`
  - youtube-channel-name:`<uploader username>`
  - youtube-tag:`<tag-value>` for each tag
  - youtube-category:`<category>` for each video category

- Wikidata fetcher

  For each domain visited, tries to get some info about that domain from Wikidata. Adds the following tags.

  Adds the following tags when visiting e.g. reddit.com:

  - wikidata-label:Reddit
  - wikidata-id:Q1136
  - wikidata-category:social networking service
  - wikidata-category:social-news website
  - wikidata-category:mobile app

## General Todo

- Make it easier to setup:

  - Create a single binary that starts server, api handler and tracking
  - Create installable systemd service [timetrackrs.service](timetrackrs.service)

- Look at similar tools, e.g. https://www.raymond.cc/blog/check-application-usage-times-personal-activity-monitor/ , activitywatch, https://www.software.com/code-time

- Create Android app that uploads the supported app data to the timetrackrs server (currently needs manual file copies)

- Finish decentralized WebRTC sync support
- Prettier web frontend
- Community website to share sets of rules

### Ideas for getting program metadata

Metadata we could potentially get:

- Get open files from /proc/pid/fd
- This program name can be mapped to a software package using the system package manager, example: `pacman -Qo /usr/bin/vlc`. Then that package name can be used to get metadata, for example the software homepage, tags etc.

## Technical details

### Philosophy

Store as much information in an as raw as possible format in the capture step. Interpret / make it usable later in the analyse step. This prevents accidentally missing interesting information when saving and can allow reinterpretions in unexpected ways later. Redundancies in the data which cause large storage requirements will be solved with compression later.

This is similar to arbtt, and specifically different to many other time tracking alternatives such as ActivityWatch, which stores processed data only.

### Rule application

Each event has a set of "intrinsic tags" given by the data source. For example, an intrinsic tag of the window tracking data source would be `window-title:Hey there! - Youtube - https://youtube.com/watch?v=xyz`

Then there is a set of rules that add more tags based on existing tags. These are either simple derivations like "if `software-executable-basename:vlc` then add `category:Entertainment`" or based on external fetchers that retrieve data from external sources.

The rules are applied iteratively until settled. Here is an example rule derivation chain (you can view this for any tag in the UI):

Yesterday at 4:51 pm, you spent 30s in **category: Entertainment/Video**.

Derivation:

1. The data source `x11_v2` has the intrinsic tag `software-window-title:Bloons TD 6 - YouTube - https://www.youtube.com/watch?v=bs-AUJF9nhs — Firefox`
2. The tag software-window-title matched the regex `^.*(?P<url>https?://[-a-zA-Z0-9@:%._\+~#=]{1,256}\b([-a-zA-Z0-9()@:%_\+.~#?&//=]*)).*$`, so the rule `browse-url:$url` in `Default Rules` added the tag `browse-url:https://www.youtube.com/watch?v=bs-AUJF9nhs`
3. The InternalFetcher url-domain-matcher matched on the tag `browse-url` and added the tag `browse-main-domain:youtube.com`
4. The ExternalFetcher youtube-meta-json matched on the tag `browse-main-domain:youtube.com` and queried YouTube to get the tags and categories, adding the tag `youtube-category:Gaming`.
5. The tag youtube-category matched the regex `^(Gaming|Entertainment)$` so a rule in `Default Rules` added the tag category:Entertainment/Video.

### Compression notes

Finish and make use of https://github.com/phiresky/sqlite-zstd. Then redundancy in the stored raw events should become basically irrelevant.

Compression benchmark:

```
for id in $(sqlite3 activity.sqlite3 "select id from events where data_type='x11'"); do sqlite3 activity.sqlite3 "select data from events where id='$id'" > "x11/$id.json"; done
```

Zstd test: 7400 x11 events rows:

- 202M uncompressed (27kB avg)
- 21M compressed without dictionary (2.8kbyte avg)
- 20M compressed with `xz -9`
- 5.0M compressed with generated dictionary (675byte avg), 110KB dictionary-file (which is default --maxdict)
- 12M compressed with random sample json file as dictionary (1.6kbyte avg)
- 11M compressed with dict generated 100 random json files (20kb dict file)
- 2.7M compressed with large dict, 1MB dict file size (--maxdict=1000000)
- 1.9MB as single file: `zstd -19 all`
- 1.6MB as single file: `zstd --ultra -22 --long=31 all`
- 1.3MB as single file (ordered by date) `-19`
- 1.3MB as single file (ordered by date) `--ultra -22 --long=31`

Conclusion: zstd is awesome

## Comparison to other tools

**ActivityWatch**

ActivityWatch is fairly similar, but it has a very different philosophy regarding the collected data (see above). It also has no option to fetch metadata from external sources, and the plugins are limited to the same computer (no import from a phone or some API like fitness or sleep tracking or similar).

I actually [opened an issue in the ActivityWatch repo](https://github.com/ActivityWatch/activitywatch/issues/504) with some of the things I learned while writing timetrackrs, since so far it's not clear if I'll get timetrackrs to a production ready state.

**Arbtt**

- Only tracks open programs
- The performance does not scale well with db size, the analyze step always has to go through the whole database. Timetrackrs caches the extracted data in a separate database.
- I've had a lot of database corruption issues in the past with it. Timetrackrs uses sqlite which is pretty safe.
- No Web-UI, creating rules is hard
- No external data fetchers, no importing from other apps<|MERGE_RESOLUTION|>--- conflicted
+++ resolved
@@ -52,11 +52,7 @@
 
 If you use systemd, you can use the included [timetrackrs.service] service file to auto-start timetrackrs.
 
-<<<<<<< HEAD
 Note for building in **Windows**: If you're experiencing an error related to `openssl-sys` either install the **OpenSSL Library** properly via `vcpkg` or add the `--features openssl-vendored` argument to the installation command, such as:
-=======
-Note for building in **Windows**: If you're experiencing an error related to `openssl-sys` either install the **OpenSSL Library** properly via `vcpk` or add the `--features openssl-vendored` argument to the installation command, such as:
->>>>>>> fa5fa291
 
 ```bash
 #build and install `timetrackrs` binary to ~/.cargo/bin
