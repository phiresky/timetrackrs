pub mod linux;
pub mod pc_common;
pub mod windows;
pub mod macos;
<<<<<<< HEAD
=======

>>>>>>> 4d762f11
use std::time::Duration;

use futures::never::Never;

use crate::prelude::*;

#[enum_dispatch]
#[derive(Debug, Serialize, Deserialize)]
pub enum CaptureArgs {
    /// Capture open window information from a (linux) X11 server
    X11(X11CaptureArgs),
    Windows(WindowsCaptureArgs),
    MacOS(MacOSCaptureArgs),
    /// Capture window information using the default for the current system
    NativeDefault(NativeDefaultArgs),
}

#[derive(Debug, Serialize, Deserialize)]
pub struct NativeDefaultArgs {}

fn default_capture_args() -> CaptureArgs {
    #[cfg(target_os = "linux")]
    return CaptureArgs::X11(X11CaptureArgs {
        only_focused_window: false,
    });
    #[cfg(target_os = "windows")]
    return CaptureArgs::Windows(WindowsCaptureArgs {});
    
    #[cfg(target_os = "macos")]
    return CaptureArgs::MacOS(MacOSCaptureArgs{});
}

impl CapturerCreator for NativeDefaultArgs {
    fn create_capturer(&self) -> anyhow::Result<Box<dyn Capturer>> {
        default_capture_args().create_capturer()
    }
}

#[derive(Debug, Serialize, Deserialize)]
pub struct CaptureConfig {
    pub interval: Duration,
    pub args: CaptureArgs,
}

#[enum_dispatch(CaptureArgs)]
pub trait CapturerCreator {
    fn create_capturer(&self) -> anyhow::Result<Box<dyn Capturer>>;
}

pub trait Capturer: Send {
    fn capture(&mut self) -> anyhow::Result<EventData>;
}

pub async fn capture_loop(db: DatyBasy, config: CaptureConfig) -> anyhow::Result<Never> {
    let CaptureConfig { args, interval: _ } = config;
    let mut c = args
        .create_capturer()
        .with_context(|| format!("Could not create capturer from {:?}", &args))?;

    let idgen = crate::libxid::new_generator();

    let mut interval = tokio::time::interval(config.interval);
    interval.set_missed_tick_behavior(tokio::time::MissedTickBehavior::Delay);
    loop {
        log::info!("sleeping {}s", config.interval.as_secs());
        interval.tick().await;

        let data = c.capture()?;
        let act = CreateNewDbEvent {
            id: idgen.new_id().unwrap().encode(),
            timestamp: Utc::now(),
            duration_ms: config.interval.as_millis() as i64,
            data,
        };
        let ins: NewDbEvent = act.try_into()?;
        
        if cfg!(feature = "graphql"){
            use crate::graphql;
            // ToDo: Instead of cloning, share the data as reference.
            graphql::insert_tracker_event(ins.clone()).await?;
        }
        
        db.insert_events_if_needed(vec![ins])
            .await
            .context("Could not insert captured event")?;
    }
}<|MERGE_RESOLUTION|>--- conflicted
+++ resolved
@@ -2,10 +2,7 @@
 pub mod pc_common;
 pub mod windows;
 pub mod macos;
-<<<<<<< HEAD
-=======
 
->>>>>>> 4d762f11
 use std::time::Duration;
 
 use futures::never::Never;
