--- conflicted
+++ resolved
@@ -129,8 +129,6 @@
 
                 process_data_map.insert(procinfo.pid().as_u32() as i32, Arc::new(process_data));
             }
-
-            log::debug!("AXElementMap: {:?}", ax_elements_map);
 
             release(running_applications);
 
@@ -286,165 +284,4 @@
     libc::free(char_ptr);
 
     Some(string)
-<<<<<<< HEAD
-=======
-}
-
-/// Gets all currently running apps that may have UIs and are visible in the dock.
-/// Reference: https://developer.apple.com/documentation/appkit/nsapplicationactivationpolicy?language=objc
-pub fn get_windows() -> (Option<i32>, Vec<MacOSWindow>) {
-    let mut focused_window_id: Option<i32> = None;
-
-    let mut windows: Vec<MacOSWindow> = vec![];
-
-    let mut process_data_map: FxHashMap<i32, Arc<MacOSProcessData>> = FxHashMap::default();
-
-    let mut system = System::new();
-
-    unsafe {
-        let shared_workspace: *mut Object = msg_send![class!(NSWorkspace), sharedWorkspace];
-
-        let running_applications: *mut Object = msg_send![shared_workspace, runningApplications];
-
-        let count: usize = msg_send![running_applications, count];
-
-        for i in 0..count {
-            let ns_running_application: *mut Object =
-                msg_send![running_applications, objectAtIndex: i];
-
-            if ns_running_application.is_null() {
-                continue;
-            }
-
-            let pid: i32 = msg_send![ns_running_application, processIdentifier];
-
-            if pid == -1 {
-                continue;
-            }
-
-            let activation_policy: isize = msg_send![ns_running_application, activationPolicy];
-
-            // Reference: https://developer.apple.com/documentation/appkit/nsapplicationactivationpolicy/
-            if activation_policy != 0 {
-                continue;
-            }
-
-            let pid = Pid::from_u32(pid as u32);
-
-            system.refresh_process(pid);
-
-            let procinfo = match system.process(pid) {
-                Some(procinfo) => procinfo,
-                None => continue,
-            };
-
-            let parent = match procinfo.parent() {
-                Some(parent) => parent.as_u32() as i32,
-                None => continue,
-            };
-
-            // If the process wasn't launched by launchd
-            // it means that it's not the parent process
-            // for example it might be some chrome rendering
-            // process, but not the main chrome process
-            if parent != 1 {
-                continue;
-            }
-
-            let process_data = MacOSProcessData {
-                pid: procinfo.pid().as_u32() as i32,
-                name: procinfo.name().to_string(),
-                cmd: procinfo.cmd().to_vec(),
-                exe: procinfo.exe().to_string_lossy().to_string(), // tbh i don't care if your executables have filenames that are not unicode
-                cwd: procinfo.cwd().to_string_lossy().to_string(),
-                memory_kB: procinfo.memory() as i64,
-                status: procinfo.status().to_string().to_string(),
-                start_time: util::unix_epoch_millis_to_date((procinfo.start_time() as i64) * 1000),
-                cpu_usage: Some(procinfo.cpu_usage()),
-                bundle: get_bundle_url(ns_running_application),
-                parent: Some(parent),
-            };
-
-            process_data_map.insert(process_data.pid, Arc::new(process_data));
-        }
-
-        release(running_applications);
-
-        let frontmost_application: *mut Object = msg_send![shared_workspace, frontmostApplication];
-
-        let frontmost_application_pid: i32 = msg_send![frontmost_application, processIdentifier];
-
-        let cf_array: ItemRef<CFArray<CFDictionary<CFStringRef, *const c_void>>> =
-            CFArray::from_void(
-                CGWindowListCopyWindowInfo(kCGWindowListOptionAll, kCGNullWindowID) as *const _,
-            );
-
-        for window in cf_array.iter() {
-            let (keys, values) = window.get_keys_and_values();
-
-            let mut macos_window = MacOSWindow::default();
-
-            let mut pid: Option<i32> = None;
-
-            for i in 0..keys.len() {
-                let key = CFStringGetCStringPtr(keys[i] as _, kCFStringEncodingUTF8);
-
-                let key = CStr::from_ptr(key).to_str().unwrap();
-
-                match key {
-                    // Will most likely be NULL, because few applications set the
-                    // Quartz window name.
-                    // Reference: https://developer.apple.com/documentation/coregraphics/kcgwindowname?language=objc
-                    "kCGWindowName" => {
-                        macos_window.title = Some(CFString::from_void(values[i]).to_string());
-                    }
-                    "kCGWindowNumber" => {
-                        macos_window.window_id = CFNumber::from_void(values[i]).to_i32().unwrap();
-                    }
-                    "kCGWindowOwnerPID" => {
-                        pid = CFNumber::from_void(values[i]).to_i32();
-                    }
-                    _ => (),
-                };
-            }
-
-            if let Some(pid) = pid {
-                if let Some(process) = process_data_map.get(&pid) {
-                    macos_window.process = Some(process.clone());
-                    if process.pid == frontmost_application_pid {
-                        focused_window_id = Some(macos_window.window_id);
-                    }
-                }
-            }
-
-            if macos_window.title.is_none() && macos_window.process.is_none() {
-                continue;
-            }
-
-            windows.push(macos_window);
-        }
-    }
-    (focused_window_id, windows)
-}
-
-/// Gets **bundleURL** of [NSRunningApplication](https://developer.apple.com/documentation/appkit/nsrunningapplication?language=objc).
-unsafe fn get_bundle_url(object: *mut Object) -> Option<String> {
-    let ns_url: *mut Object = msg_send![object, bundleURL];
-
-    if ns_url.is_null() {
-        return None;
-    }
-
-    let ns_string: *mut Object = msg_send![ns_url, absoluteString];
-
-    if ns_string.is_null() {
-        return None;
-    }
-
-    let bundle_url = ns_string_to_string(ns_string);
-
-    release(ns_url);
-
-    bundle_url
->>>>>>> 6d74acdf
 }